# v1: initial release
# v2: add open and save folder icons
# v3: Add new Utilities tab for Dreambooth folder preparation
# v3.1: Adding captionning of images to utilities

import gradio as gr
import json
import math
import os
import subprocess
import pathlib
import argparse
from datetime import datetime
from library.common_gui import (
    get_file_path,
    get_saveasfile_path,
    color_aug_changed,
    save_inference_file,
    run_cmd_advanced_training,
    update_my_data,
    check_if_model_exist,
    output_message,
    verify_image_folder_pattern,
    SaveConfigFile,
    save_to_file,
)
from library.class_configuration_file import ConfigurationFile
from library.class_source_model import SourceModel
from library.class_basic_training import BasicTraining
from library.class_advanced_training import AdvancedTraining
from library.class_folders import Folders
from library.class_sdxl_parameters import SDXLParameters
from library.class_command_executor import CommandExecutor
from library.tensorboard_gui import (
    gradio_tensorboard,
    start_tensorboard,
    stop_tensorboard,
)
from library.dreambooth_folder_creation_gui import (
    gradio_dreambooth_folder_creation_tab,
)
from library.dataset_balancing_gui import gradio_dataset_balancing_tab
from library.utilities import utilities_tab
from library.class_sample_images import SampleImages, run_cmd_sample

from library.custom_logging import setup_logging
from library.localization_ext import add_javascript

# Set up logging
log = setup_logging()

# Setup command executor
executor = CommandExecutor()


def save_configuration(
    save_as,
    file_path,
    pretrained_model_name_or_path,
    v2,
    v_parameterization,
    sdxl,
    logging_dir,
    train_data_dir,
    reg_data_dir,
    output_dir,
    max_resolution,
    learning_rate,
    lr_scheduler,
    lr_warmup,
    train_batch_size,
    epoch,
    save_every_n_epochs,
    mixed_precision,
    save_precision,
    seed,
    num_cpu_threads_per_process,
    cache_latents,
    cache_latents_to_disk,
    caption_extension,
    enable_bucket,
    gradient_checkpointing,
    full_fp16,
    no_token_padding,
    stop_text_encoder_training,
    min_bucket_reso,
    max_bucket_reso,
    # use_8bit_adam,
    xformers,
    save_model_as,
    shuffle_caption,
    save_state,
    resume,
    prior_loss_weight,
    color_aug,
    flip_aug,
    clip_skip,
    num_processes,
    num_machines,
    multi_gpu,
    gpu_ids,
    vae,
    output_name,
    max_token_length,
    max_train_epochs,
    max_data_loader_n_workers,
    mem_eff_attn,
    gradient_accumulation_steps,
    model_list,
    token_string,
    init_word,
    num_vectors_per_token,
    max_train_steps,
    weights,
    template,
    keep_tokens,
    lr_scheduler_num_cycles,
    lr_scheduler_power,
    persistent_data_loader_workers,
    bucket_no_upscale,
    random_crop,
    bucket_reso_steps,
    v_pred_like_loss,
    caption_dropout_every_n_epochs,
    caption_dropout_rate,
    optimizer,
    optimizer_args,
    lr_scheduler_args,
    noise_offset_type,
    noise_offset,
    adaptive_noise_scale,
    multires_noise_iterations,
    multires_noise_discount,
    sample_every_n_steps,
    sample_every_n_epochs,
    sample_sampler,
    sample_prompts,
    additional_parameters,
    vae_batch_size,
    min_snr_gamma,
    save_every_n_steps,
    save_last_n_steps,
    save_last_n_steps_state,
    use_wandb,
    wandb_api_key,
    scale_v_pred_loss_like_noise_pred,
    min_timestep,
    max_timestep,
    sdxl_no_half_vae,
):
    # Get list of function parameters and values
    parameters = list(locals().items())

    original_file_path = file_path

    save_as_bool = True if save_as.get("label") == "True" else False

    if save_as_bool:
        log.info("Save as...")
        file_path = get_saveasfile_path(file_path)
    else:
        log.info("Save...")
        if file_path == None or file_path == "":
            file_path = get_saveasfile_path(file_path)

    # log.info(file_path)

    if file_path == None or file_path == "":
        return original_file_path  # In case a file_path was provided and the user decide to cancel the open action

    # Extract the destination directory from the file path
    destination_directory = os.path.dirname(file_path)

    # Create the destination directory if it doesn't exist
    if not os.path.exists(destination_directory):
        os.makedirs(destination_directory)

    SaveConfigFile(
        parameters=parameters,
        file_path=file_path,
        exclusion=["file_path", "save_as"],
    )

    return file_path


def open_configuration(
    ask_for_file,
    file_path,
    pretrained_model_name_or_path,
    v2,
    v_parameterization,
    sdxl,
    logging_dir,
    train_data_dir,
    reg_data_dir,
    output_dir,
    max_resolution,
    learning_rate,
    lr_scheduler,
    lr_warmup,
    train_batch_size,
    epoch,
    save_every_n_epochs,
    mixed_precision,
    save_precision,
    seed,
    num_cpu_threads_per_process,
    cache_latents,
    cache_latents_to_disk,
    caption_extension,
    enable_bucket,
    gradient_checkpointing,
    full_fp16,
    no_token_padding,
    stop_text_encoder_training,
    min_bucket_reso,
    max_bucket_reso,
    # use_8bit_adam,
    xformers,
    save_model_as,
    shuffle_caption,
    save_state,
    resume,
    prior_loss_weight,
    color_aug,
    flip_aug,
    clip_skip,
    num_processes,
    num_machines,
    multi_gpu,
    gpu_ids,
    vae,
    output_name,
    max_token_length,
    max_train_epochs,
    max_data_loader_n_workers,
    mem_eff_attn,
    gradient_accumulation_steps,
    model_list,
    token_string,
    init_word,
    num_vectors_per_token,
    max_train_steps,
    weights,
    template,
    keep_tokens,
    lr_scheduler_num_cycles,
    lr_scheduler_power,
    persistent_data_loader_workers,
    bucket_no_upscale,
    random_crop,
    bucket_reso_steps,
    v_pred_like_loss,
    caption_dropout_every_n_epochs,
    caption_dropout_rate,
    optimizer,
    optimizer_args,
    lr_scheduler_args,
    noise_offset_type,
    noise_offset,
    adaptive_noise_scale,
    multires_noise_iterations,
    multires_noise_discount,
    sample_every_n_steps,
    sample_every_n_epochs,
    sample_sampler,
    sample_prompts,
    additional_parameters,
    vae_batch_size,
    min_snr_gamma,
    save_every_n_steps,
    save_last_n_steps,
    save_last_n_steps_state,
    use_wandb,
    wandb_api_key,
    scale_v_pred_loss_like_noise_pred,
    min_timestep,
    max_timestep,
    sdxl_no_half_vae,
):
    # Get list of function parameters and values
    parameters = list(locals().items())

    ask_for_file = True if ask_for_file.get("label") == "True" else False

    original_file_path = file_path

    if ask_for_file:
        file_path = get_file_path(file_path)

    if not file_path == "" and not file_path == None:
        # load variables from JSON file
        with open(file_path, "r") as f:
            my_data = json.load(f)
            log.info("Loading config...")
            # Update values to fix deprecated use_8bit_adam checkbox and set appropriate optimizer if it is set to True
            my_data = update_my_data(my_data)
    else:
        file_path = original_file_path  # In case a file_path was provided and the user decide to cancel the open action
        my_data = {}

    values = [file_path]
    for key, value in parameters:
        # Set the value in the dictionary to the corresponding value in `my_data`, or the default value if not found
        if not key in ["ask_for_file", "file_path"]:
            values.append(my_data.get(key, value))
    return tuple(values)


def train_model(
    headless,
    print_only,
    pretrained_model_name_or_path,
    v2,
    v_parameterization,
    sdxl,
    logging_dir,
    train_data_dir,
    reg_data_dir,
    output_dir,
    max_resolution,
    learning_rate,
    lr_scheduler,
    lr_warmup,
    train_batch_size,
    epoch,
    save_every_n_epochs,
    mixed_precision,
    save_precision,
    seed,
    num_cpu_threads_per_process,
    cache_latents,
    cache_latents_to_disk,
    caption_extension,
    enable_bucket,
    gradient_checkpointing,
    full_fp16,
    no_token_padding,
    stop_text_encoder_training_pct,
    min_bucket_reso,
    max_bucket_reso,
    # use_8bit_adam,
    xformers,
    save_model_as,
    shuffle_caption,
    save_state,
    resume,
    prior_loss_weight,
    color_aug,
    flip_aug,
    clip_skip,
    num_processes,
    num_machines,
    multi_gpu,
    gpu_ids,
    vae,
    output_name,
    max_token_length,
    max_train_epochs,
    max_data_loader_n_workers,
    mem_eff_attn,
    gradient_accumulation_steps,
    model_list,  # Keep this. Yes, it is unused here but required given the common list used
    token_string,
    init_word,
    num_vectors_per_token,
    max_train_steps,
    weights,
    template,
    keep_tokens,
    lr_scheduler_num_cycles,
    lr_scheduler_power,
    persistent_data_loader_workers,
    bucket_no_upscale,
    random_crop,
    bucket_reso_steps,
    v_pred_like_loss,
    caption_dropout_every_n_epochs,
    caption_dropout_rate,
    optimizer,
    optimizer_args,
    lr_scheduler_args,
    noise_offset_type,
    noise_offset,
    adaptive_noise_scale,
    multires_noise_iterations,
    multires_noise_discount,
    sample_every_n_steps,
    sample_every_n_epochs,
    sample_sampler,
    sample_prompts,
    additional_parameters,
    vae_batch_size,
    min_snr_gamma,
    save_every_n_steps,
    save_last_n_steps,
    save_last_n_steps_state,
    use_wandb,
    wandb_api_key,
    scale_v_pred_loss_like_noise_pred,
    min_timestep,
    max_timestep,
    sdxl_no_half_vae,
):
    # Get list of function parameters and values
    parameters = list(locals().items())

    print_only_bool = True if print_only.get("label") == "True" else False
    log.info(f"Start training TI...")

    headless_bool = True if headless.get("label") == "True" else False

    if pretrained_model_name_or_path == "":
        output_message(
            msg="Source model information is missing", headless=headless_bool
        )
        return

    if train_data_dir == "":
        output_message(msg="Image folder path is missing", headless=headless_bool)
        return

    if not os.path.exists(train_data_dir):
        output_message(msg="Image folder does not exist", headless=headless_bool)
        return

    if not verify_image_folder_pattern(train_data_dir):
        return

    if reg_data_dir != "":
        if not os.path.exists(reg_data_dir):
            output_message(
                msg="Regularisation folder does not exist",
                headless=headless_bool,
            )
            return

        if not verify_image_folder_pattern(reg_data_dir):
            return

    if output_dir == "":
        output_message(msg="Output folder path is missing", headless=headless_bool)
        return

    if token_string == "":
        output_message(msg="Token string is missing", headless=headless_bool)
        return

    if init_word == "":
        output_message(msg="Init word is missing", headless=headless_bool)
        return

    if not os.path.exists(output_dir):
        os.makedirs(output_dir)

    if check_if_model_exist(output_name, output_dir, save_model_as, headless_bool):
        return

    # if float(noise_offset) > 0 and (
    #     multires_noise_iterations > 0 or multires_noise_discount > 0
    # ):
    #     output_message(
    #         msg="noise offset and multires_noise can't be set at the same time. Only use one or the other.",
    #         title='Error',
    #         headless=headless_bool,
    #     )
    #     return

    # if optimizer == 'Adafactor' and lr_warmup != '0':
    #     output_message(
    #         msg="Warning: lr_scheduler is set to 'Adafactor', so 'LR warmup (% of steps)' will be considered 0.",
    #         title='Warning',
    #         headless=headless_bool,
    #     )
    #     lr_warmup = '0'

    # Get a list of all subfolders in train_data_dir
    subfolders = [
        f
        for f in os.listdir(train_data_dir)
        if os.path.isdir(os.path.join(train_data_dir, f))
    ]

    total_steps = 0

    # Loop through each subfolder and extract the number of repeats
    for folder in subfolders:
        # Extract the number of repeats from the folder name
        repeats = int(folder.split("_")[0])

        # Count the number of images in the folder
        num_images = len(
            [
                f
                for f, lower_f in (
                    (file, file.lower())
                    for file in os.listdir(os.path.join(train_data_dir, folder))
                )
                if lower_f.endswith((".jpg", ".jpeg", ".png", ".webp"))
            ]
        )

        # Calculate the total number of steps for this folder
        steps = repeats * num_images
        total_steps += steps

        # Print the result
        log.info(f"Folder {folder}: {steps} steps")

    # Print the result
    # log.info(f"{total_steps} total steps")

    if reg_data_dir == "":
        reg_factor = 1
    else:
        log.info(
            "Regularisation images are used... Will double the number of steps required..."
        )
        reg_factor = 2

    # calculate max_train_steps
    if max_train_steps == "" or max_train_steps == "0":
        max_train_steps = int(
            math.ceil(
                float(total_steps)
                / int(train_batch_size)
                / int(gradient_accumulation_steps)
                * int(epoch)
                * int(reg_factor)
            )
        )
    else:
        max_train_steps = int(max_train_steps)

    log.info(f"max_train_steps = {max_train_steps}")

    # calculate stop encoder training
    if stop_text_encoder_training_pct == None:
        stop_text_encoder_training = 0
    else:
        stop_text_encoder_training = math.ceil(
            float(max_train_steps) / 100 * int(stop_text_encoder_training_pct)
        )
    log.info(f"stop_text_encoder_training = {stop_text_encoder_training}")

    lr_warmup_steps = round(float(int(lr_warmup) * int(max_train_steps) / 100))
    log.info(f"lr_warmup_steps = {lr_warmup_steps}")

    run_cmd = "accelerate launch"

    run_cmd += run_cmd_advanced_training(
        num_processes=num_processes,
        num_machines=num_machines,
        multi_gpu=multi_gpu,
        gpu_ids=gpu_ids,
        num_cpu_threads_per_process=num_cpu_threads_per_process,
    )

    if sdxl:
        run_cmd += f' "./sdxl_train_textual_inversion.py"'
    else:
        run_cmd += f' "./train_textual_inversion.py"'

    run_cmd += run_cmd_advanced_training(
        adaptive_noise_scale=adaptive_noise_scale,
        additional_parameters=additional_parameters,
        bucket_no_upscale=bucket_no_upscale,
        bucket_reso_steps=bucket_reso_steps,
        cache_latents=cache_latents,
        cache_latents_to_disk=cache_latents_to_disk,
        caption_dropout_every_n_epochs=caption_dropout_every_n_epochs,
        caption_dropout_rate=caption_dropout_rate,
        caption_extension=caption_extension,
        clip_skip=clip_skip,
        color_aug=color_aug,
        enable_bucket=enable_bucket,
        epoch=epoch,
        flip_aug=flip_aug,
        full_fp16=full_fp16,
        gradient_accumulation_steps=gradient_accumulation_steps,
        gradient_checkpointing=gradient_checkpointing,
        keep_tokens=keep_tokens,
        learning_rate=learning_rate,
        logging_dir=logging_dir,
        lr_scheduler=lr_scheduler,
        lr_scheduler_args=lr_scheduler_args,
        lr_scheduler_num_cycles=lr_scheduler_num_cycles,
        lr_scheduler_power=lr_scheduler_power,
        lr_warmup_steps=lr_warmup_steps,
        max_bucket_reso=max_bucket_reso,
        max_data_loader_n_workers=max_data_loader_n_workers,
        max_resolution=max_resolution,
        max_timestep=max_timestep,
        max_token_length=max_token_length,
        max_train_epochs=max_train_epochs,
        max_train_steps=max_train_steps,
        mem_eff_attn=mem_eff_attn,
        min_bucket_reso=min_bucket_reso,
        min_snr_gamma=min_snr_gamma,
        min_timestep=min_timestep,
        mixed_precision=mixed_precision,
        multires_noise_discount=multires_noise_discount,
        multires_noise_iterations=multires_noise_iterations,
        no_half_vae=True if sdxl and sdxl_no_half_vae else None,
        no_token_padding=no_token_padding,
        noise_offset=noise_offset,
        noise_offset_type=noise_offset_type,
        optimizer=optimizer,
        optimizer_args=optimizer_args,
        output_dir=output_dir,
        output_name=output_name,
        persistent_data_loader_workers=persistent_data_loader_workers,
        pretrained_model_name_or_path=pretrained_model_name_or_path,
        prior_loss_weight=prior_loss_weight,
        random_crop=random_crop,
        reg_data_dir=reg_data_dir,
        resume=resume,
        save_every_n_epochs=save_every_n_epochs,
        save_every_n_steps=save_every_n_steps,
        save_last_n_steps=save_last_n_steps,
        save_last_n_steps_state=save_last_n_steps_state,
        save_model_as=save_model_as,
        save_precision=save_precision,
        save_state=save_state,
        scale_v_pred_loss_like_noise_pred=scale_v_pred_loss_like_noise_pred,
        seed=seed,
        shuffle_caption=shuffle_caption,
        stop_text_encoder_training=stop_text_encoder_training,
        train_batch_size=train_batch_size,
        train_data_dir=train_data_dir,
        use_wandb=use_wandb,
        v2=v2,
        v_parameterization=v_parameterization,
        v_pred_like_loss=v_pred_like_loss,
        vae=vae,
        vae_batch_size=vae_batch_size,
        wandb_api_key=wandb_api_key,
        xformers=xformers,
    )
    run_cmd += f' --token_string="{token_string}"'
    run_cmd += f' --init_word="{init_word}"'
    run_cmd += f" --num_vectors_per_token={num_vectors_per_token}"
    if not weights == "":
        run_cmd += f' --weights="{weights}"'
    if template == "object template":
        run_cmd += f" --use_object_template"
    elif template == "style template":
        run_cmd += f" --use_style_template"

    run_cmd += run_cmd_sample(
        sample_every_n_steps,
        sample_every_n_epochs,
        sample_sampler,
        sample_prompts,
        output_dir,
    )

    if print_only_bool:
        log.warning(
            "Here is the trainer command as a reference. It will not be executed:\n"
        )
        print(run_cmd)

        save_to_file(run_cmd)
    else:
        # Saving config file for model
        current_datetime = datetime.now()
        formatted_datetime = current_datetime.strftime("%Y%m%d-%H%M%S")
        file_path = os.path.join(output_dir, f"{output_name}_{formatted_datetime}.json")

        log.info(f"Saving training config to {file_path}...")

        SaveConfigFile(
            parameters=parameters,
            file_path=file_path,
            exclusion=["file_path", "save_as", "headless", "print_only"],
        )

        log.info(run_cmd)

        # Run the command

        executor.execute_command(run_cmd=run_cmd)

        # check if output_dir/last is a folder... therefore it is a diffuser model
        last_dir = pathlib.Path(f"{output_dir}/{output_name}")

        if not last_dir.is_dir():
            # Copy inference model for v2 if required
            save_inference_file(output_dir, v2, v_parameterization, output_name)


def ti_tab(
    headless=False,
):
    dummy_db_true = gr.Label(value=True, visible=False)
    dummy_db_false = gr.Label(value=False, visible=False)
    dummy_headless = gr.Label(value=headless, visible=False)

    with gr.Tab("Training"):
        gr.Markdown("Train a TI using kohya textual inversion python code...")

        # Setup Configuration Files Gradio
        config = ConfigurationFile(headless)

        source_model = SourceModel(
            save_model_as_choices=[
                "ckpt",
                "safetensors",
            ],
            headless=headless,
        )

        with gr.Tab("Folders"):
            folders = Folders(headless=headless)
        with gr.Tab("Parameters"):
            with gr.Tab("Basic", elem_id="basic_tab"):
                with gr.Row():
                    weights = gr.Textbox(
<<<<<<< HEAD
                        label='Resume TI training',
                        placeholder='(Optional) Path to existing TI embedding file to keep training',
=======
                        label="Resume TI training",
                        placeholder="(Optional) Path to existing TI embeding file to keep training",
>>>>>>> 7167b33d
                    )
                    weights_file_input = gr.Button(
                        "",
                        elem_id="open_folder_small",
                        visible=(not headless),
                    )
                    weights_file_input.click(
                        get_file_path,
                        outputs=weights,
                        show_progress=False,
                    )
                with gr.Row():
                    token_string = gr.Textbox(
                        label="Token string",
                        placeholder="eg: cat",
                    )
                    init_word = gr.Textbox(
                        label="Init word",
                        value="*",
                    )
                    num_vectors_per_token = gr.Slider(
                        minimum=1,
                        maximum=75,
                        value=1,
                        step=1,
                        label="Vectors",
                    )
                    # max_train_steps = gr.Textbox(
                    #     label='Max train steps',
                    #     placeholder='(Optional) Maximum number of steps',
                    # )
                    template = gr.Dropdown(
                        label="Template",
                        choices=[
                            "caption",
                            "object template",
                            "style template",
                        ],
                        value="caption",
                    )
                basic_training = BasicTraining(
                    learning_rate_value="1e-5",
                    lr_scheduler_value="cosine",
                    lr_warmup_value="10",
                    sdxl_checkbox=source_model.sdxl_checkbox,
                )

                # Add SDXL Parameters
                sdxl_params = SDXLParameters(
                    source_model.sdxl_checkbox,
                    show_sdxl_cache_text_encoder_outputs=False,
                )

            with gr.Tab("Advanced", elem_id="advanced_tab"):
                advanced_training = AdvancedTraining(headless=headless)
                advanced_training.color_aug.change(
                    color_aug_changed,
                    inputs=[advanced_training.color_aug],
                    outputs=[basic_training.cache_latents],
                )

            with gr.Tab("Samples", elem_id="samples_tab"):
                sample = SampleImages()

        with gr.Tab("Dataset Preparation"):
            gr.Markdown(
                "This section provide Dreambooth tools to help setup your dataset..."
            )
            gradio_dreambooth_folder_creation_tab(
                train_data_dir_input=folders.train_data_dir,
                reg_data_dir_input=folders.reg_data_dir,
                output_dir_input=folders.output_dir,
                logging_dir_input=folders.logging_dir,
                headless=headless,
            )
            gradio_dataset_balancing_tab(headless=headless)

        with gr.Row():
            button_run = gr.Button("Start training", variant="primary")

            button_stop_training = gr.Button("Stop training")

        button_print = gr.Button("Print training command")

        # Setup gradio tensorboard buttons
        (
            button_start_tensorboard,
            button_stop_tensorboard,
        ) = gradio_tensorboard()

        button_start_tensorboard.click(
            start_tensorboard,
            inputs=[dummy_headless, folders.logging_dir],
            show_progress=False,
        )

        button_stop_tensorboard.click(
            stop_tensorboard,
            show_progress=False,
        )

        settings_list = [
            source_model.pretrained_model_name_or_path,
            source_model.v2,
            source_model.v_parameterization,
            source_model.sdxl_checkbox,
            folders.logging_dir,
            folders.train_data_dir,
            folders.reg_data_dir,
            folders.output_dir,
            basic_training.max_resolution,
            basic_training.learning_rate,
            basic_training.lr_scheduler,
            basic_training.lr_warmup,
            basic_training.train_batch_size,
            basic_training.epoch,
            basic_training.save_every_n_epochs,
            basic_training.mixed_precision,
            basic_training.save_precision,
            basic_training.seed,
            basic_training.num_cpu_threads_per_process,
            basic_training.cache_latents,
            basic_training.cache_latents_to_disk,
            basic_training.caption_extension,
            basic_training.enable_bucket,
            advanced_training.gradient_checkpointing,
            advanced_training.full_fp16,
            advanced_training.no_token_padding,
            basic_training.stop_text_encoder_training,
            basic_training.min_bucket_reso,
            basic_training.max_bucket_reso,
            advanced_training.xformers,
            source_model.save_model_as,
            advanced_training.shuffle_caption,
            advanced_training.save_state,
            advanced_training.resume,
            advanced_training.prior_loss_weight,
            advanced_training.color_aug,
            advanced_training.flip_aug,
            advanced_training.clip_skip,
            advanced_training.num_processes,
            advanced_training.num_machines,
            advanced_training.multi_gpu,
            advanced_training.gpu_ids,
            advanced_training.vae,
            folders.output_name,
            advanced_training.max_token_length,
            basic_training.max_train_epochs,
            advanced_training.max_data_loader_n_workers,
            advanced_training.mem_eff_attn,
            advanced_training.gradient_accumulation_steps,
            source_model.model_list,
            token_string,
            init_word,
            num_vectors_per_token,
            basic_training.max_train_steps,
            weights,
            template,
            advanced_training.keep_tokens,
            basic_training.lr_scheduler_num_cycles,
            basic_training.lr_scheduler_power,
            advanced_training.persistent_data_loader_workers,
            advanced_training.bucket_no_upscale,
            advanced_training.random_crop,
            advanced_training.bucket_reso_steps,
            advanced_training.v_pred_like_loss,
            advanced_training.caption_dropout_every_n_epochs,
            advanced_training.caption_dropout_rate,
            basic_training.optimizer,
            basic_training.optimizer_args,
            basic_training.lr_scheduler_args,
            advanced_training.noise_offset_type,
            advanced_training.noise_offset,
            advanced_training.adaptive_noise_scale,
            advanced_training.multires_noise_iterations,
            advanced_training.multires_noise_discount,
            sample.sample_every_n_steps,
            sample.sample_every_n_epochs,
            sample.sample_sampler,
            sample.sample_prompts,
            advanced_training.additional_parameters,
            advanced_training.vae_batch_size,
            advanced_training.min_snr_gamma,
            advanced_training.save_every_n_steps,
            advanced_training.save_last_n_steps,
            advanced_training.save_last_n_steps_state,
            advanced_training.use_wandb,
            advanced_training.wandb_api_key,
            advanced_training.scale_v_pred_loss_like_noise_pred,
            advanced_training.min_timestep,
            advanced_training.max_timestep,
            sdxl_params.sdxl_no_half_vae,
        ]

        config.button_open_config.click(
            open_configuration,
            inputs=[dummy_db_true, config.config_file_name] + settings_list,
            outputs=[config.config_file_name] + settings_list,
            show_progress=False,
        )

        config.button_load_config.click(
            open_configuration,
            inputs=[dummy_db_false, config.config_file_name] + settings_list,
            outputs=[config.config_file_name] + settings_list,
            show_progress=False,
        )

        config.button_save_config.click(
            save_configuration,
            inputs=[dummy_db_false, config.config_file_name] + settings_list,
            outputs=[config.config_file_name],
            show_progress=False,
        )

        config.button_save_as_config.click(
            save_configuration,
            inputs=[dummy_db_true, config.config_file_name] + settings_list,
            outputs=[config.config_file_name],
            show_progress=False,
        )

        button_run.click(
            train_model,
            inputs=[dummy_headless] + [dummy_db_false] + settings_list,
            show_progress=False,
        )

        button_stop_training.click(executor.kill_command)

        button_print.click(
            train_model,
            inputs=[dummy_headless] + [dummy_db_true] + settings_list,
            show_progress=False,
        )

        return (
            folders.train_data_dir,
            folders.reg_data_dir,
            folders.output_dir,
            folders.logging_dir,
        )


def UI(**kwargs):
    add_javascript(kwargs.get("language"))
    css = ""

    headless = kwargs.get("headless", False)
    log.info(f"headless: {headless}")

    if os.path.exists("./style.css"):
        with open(os.path.join("./style.css"), "r", encoding="utf8") as file:
            log.info("Load CSS...")
            css += file.read() + "\n"

    interface = gr.Blocks(css=css, title="Kohya_ss GUI", theme=gr.themes.Default())

    with interface:
        with gr.Tab("Dreambooth TI"):
            (
                train_data_dir_input,
                reg_data_dir_input,
                output_dir_input,
                logging_dir_input,
            ) = ti_tab(headless=headless)
        with gr.Tab("Utilities"):
            utilities_tab(
                train_data_dir_input=train_data_dir_input,
                reg_data_dir_input=reg_data_dir_input,
                output_dir_input=output_dir_input,
                logging_dir_input=logging_dir_input,
                enable_copy_info_button=True,
                headless=headless,
            )

    # Show the interface
    launch_kwargs = {}
    username = kwargs.get("username")
    password = kwargs.get("password")
    server_port = kwargs.get("server_port", 0)
    inbrowser = kwargs.get("inbrowser", False)
    share = kwargs.get("share", False)
    server_name = kwargs.get("listen")

    launch_kwargs["server_name"] = server_name
    if username and password:
        launch_kwargs["auth"] = (username, password)
    if server_port > 0:
        launch_kwargs["server_port"] = server_port
    if inbrowser:
        launch_kwargs["inbrowser"] = inbrowser
    if share:
        launch_kwargs["share"] = share
    interface.launch(**launch_kwargs)


if __name__ == "__main__":
    # torch.cuda.set_per_process_memory_fraction(0.48)
    parser = argparse.ArgumentParser()
    parser.add_argument(
        "--listen",
        type=str,
        default="127.0.0.1",
        help="IP to listen on for connections to Gradio",
    )
    parser.add_argument(
        "--username", type=str, default="", help="Username for authentication"
    )
    parser.add_argument(
        "--password", type=str, default="", help="Password for authentication"
    )
    parser.add_argument(
        "--server_port",
        type=int,
        default=0,
        help="Port to run the server listener on",
    )
    parser.add_argument("--inbrowser", action="store_true", help="Open in browser")
    parser.add_argument("--share", action="store_true", help="Share the gradio UI")
    parser.add_argument(
        "--headless", action="store_true", help="Is the server headless"
    )
    parser.add_argument(
        "--language", type=str, default=None, help="Set custom language"
    )

    args = parser.parse_args()

    UI(
        username=args.username,
        password=args.password,
        inbrowser=args.inbrowser,
        server_port=args.server_port,
        share=args.share,
        listen=args.listen,
        headless=args.headless,
        language=args.language,
    )<|MERGE_RESOLUTION|>--- conflicted
+++ resolved
@@ -718,13 +718,8 @@
             with gr.Tab("Basic", elem_id="basic_tab"):
                 with gr.Row():
                     weights = gr.Textbox(
-<<<<<<< HEAD
                         label='Resume TI training',
                         placeholder='(Optional) Path to existing TI embedding file to keep training',
-=======
-                        label="Resume TI training",
-                        placeholder="(Optional) Path to existing TI embeding file to keep training",
->>>>>>> 7167b33d
                     )
                     weights_file_input = gr.Button(
                         "",
