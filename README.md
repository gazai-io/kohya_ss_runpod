# Kohya's GUI

This repository provides a Windows-focused Gradio GUI for [Kohya's Stable Diffusion trainers](https://github.com/kohya-ss/sd-scripts). The GUI allows you to set the training parameters and generate and run the required CLI commands to train the model.

### Table of Contents

- [Tutorials](#tutorials)
* [Training guide - common](./docs/train_README-ja.md) : data preparation, options etc... 
  * [Chinese version](./docs/train_README-zh.md)
  * [Dataset config](./docs/config_README-ja.md) 
  * [DreamBooth training guide](./docs/train_db_README-ja.md)
  * [Step by Step fine-tuning guide](./docs/fine_tune_README_ja.md):
  * [Training LoRA](./docs/train_network_README-ja.md)
  * [training Textual Inversion](./docs/train_ti_README-ja.md)
  * [Image generation](./docs/gen_img_README-ja.md)
  * [Model conversion](https://note.com/kohya_ss/n/n374f316fe4ad)
- [Required Dependencies](#required-dependencies)
  - [Linux/macOS](#linux-and-macos-dependencies)
- [Installation](#installation)
    - [Docker](#docker)
    - [Linux/macOS](#linux-and-macos)
      - [Default Install Locations](#install-location)
    - [Windows](#windows)
    - [CUDNN 8.6](#optional--cudnn-86)
- [Upgrading](#upgrading)
  - [Windows](#windows-upgrade)
  - [Linux/macOS](#linux-and-macos-upgrade)
- [Launching the GUI](#starting-gui-service)
  - [Windows](#launching-the-gui-on-windows)
  - [Linux/macOS](#launching-the-gui-on-linux-and-macos)
  - [Direct Launch via Python Script](#launching-the-gui-directly-using-kohyaguipy)
- [Dreambooth](#dreambooth)
- [Finetune](#finetune)
- [Train Network](#train-network)
- [LoRA](#lora)
- [Troubleshooting](#troubleshooting)
  - [Page File Limit](#page-file-limit)
  - [No module called tkinter](#no-module-called-tkinter)
  - [FileNotFoundError](#filenotfounderror)
- [Change History](#change-history)

## Tutorials

[How to Create a LoRA Part 1: Dataset Preparation](https://www.youtube.com/watch?v=N4_-fB62Hwk):

[![LoRA Part 1 Tutorial](https://img.youtube.com/vi/N4_-fB62Hwk/0.jpg)](https://www.youtube.com/watch?v=N4_-fB62Hwk)

[How to Create a LoRA Part 2: Training the Model](https://www.youtube.com/watch?v=k5imq01uvUY):

[![LoRA Part 2 Tutorial](https://img.youtube.com/vi/k5imq01uvUY/0.jpg)](https://www.youtube.com/watch?v=k5imq01uvUY)

Newer Tutorial: [Generate Studio Quality Realistic Photos By Kohya LoRA Stable Diffusion Training](https://www.youtube.com/watch?v=TpuDOsuKIBo):

[![Newer Tutorial: Generate Studio Quality Realistic Photos By Kohya LoRA Stable Diffusion Training](https://user-images.githubusercontent.com/19240467/235306147-85dd8126-f397-406b-83f2-368927fa0281.png)](https://www.youtube.com/watch?v=TpuDOsuKIBo)

Newer Tutorial: [How To Install And Use Kohya LoRA GUI / Web UI on RunPod IO](https://www.youtube.com/watch?v=3uzCNrQao3o):

[![How To Install And Use Kohya LoRA GUI / Web UI on RunPod IO With Stable Diffusion & Automatic1111](https://github-production-user-asset-6210df.s3.amazonaws.com/19240467/238678226-0c9c3f7d-c308-4793-b790-999fdc271372.png)](https://www.youtube.com/watch?v=3uzCNrQao3o)

## Required Dependencies

- Install [Python 3.10](https://www.python.org/ftp/python/3.10.9/python-3.10.9-amd64.exe) 
  - make sure to tick the box to add Python to the 'PATH' environment variable
- Install [Git](https://git-scm.com/download/win)
- Install [Visual Studio 2015, 2017, 2019, and 2022 redistributable](https://aka.ms/vs/17/release/vc_redist.x64.exe)

### Linux and macOS dependencies

These dependencies are taken care of via `setup.sh` in the installation section. No additional steps should be needed unless the scripts inform you otherwise.

## Installation

### Runpod
Follow the instructions found in this discussion: https://github.com/bmaltais/kohya_ss/discussions/379

### Docker
Docker is supported on Windows and Linux distributions. However this method currently only supports Nvidia GPUs. 
Run the following commands in your OS shell after installing [git](https://git-scm.com/download/) and [docker](https://www.docker.com/products/docker-desktop/):
```bash
git clone https://github.com/bmaltais/kohya_ss.git
cd kohya_ss
docker compose build
docker compose run --service-ports kohya-ss-gui
```

This will take a while (up to 20 minutes) on the first run.

The following limitations apply:
* All training data must be added to the `dataset` subdirectory, the docker container cannot access any other files
* The file picker does not work
  * Cannot select folders, folder path must be set manually like e.g. /dataset/my_lora/img
  * Cannot select config file, it must be loaded via path instead like e.g. /dataset/my_config.json  
* Dialogs do not work
  * Make sure your file names are unique as this happens when asking if an existing file should be overridden
* No auto-update support. Must run update scripts outside docker manually and then rebuild with `docker compose build`.


If you run on Linux, there is an alternative docker container port with less limitations. You can find the project [here](https://github.com/P2Enjoy/kohya_ss-docker).

### Linux and macOS
#### Linux pre-requirements

venv support need to be pre-installed. Can be done on ubuntu 22.04 with `apt install python3.10-venv`

Make sure to use a version of python >= 3.10.6 and < 3.11.0

#### Setup

In the terminal, run

```bash
git clone https://github.com/bmaltais/kohya_ss.git
cd kohya_ss
# May need to chmod +x ./setup.sh if you're on a machine with stricter security.
# There are additional options if needed for a runpod environment.
# Call 'setup.sh -h' or 'setup.sh --help' for more information.
./setup.sh
```

Setup.sh help included here:

```bash
Kohya_SS Installation Script for POSIX operating systems.

The following options are useful in a runpod environment,
but will not affect a local machine install.

Usage:
  setup.sh -b dev -d /workspace/kohya_ss -g https://mycustom.repo.tld/custom_fork.git
  setup.sh --branch=dev --dir=/workspace/kohya_ss --git-repo=https://mycustom.repo.tld/custom_fork.git

Options:
  -b BRANCH, --branch=BRANCH    Select which branch of kohya to check out on new installs.
  -d DIR, --dir=DIR             The full path you want kohya_ss installed to.
  -g REPO, --git_repo=REPO      You can optionally provide a git repo to check out for runpod installation. Useful for custom forks.
  -h, --help                    Show this screen.
  -i, --interactive             Interactively configure accelerate instead of using default config file.
  -n, --no-update               Do not update kohya_ss repo. No git pull or clone operations.
  -p, --public                  Expose public URL in runpod mode. Won't have an effect in other modes.
  -r, --runpod                  Forces a runpod installation. Useful if detection fails for any reason.
  -s, --skip-space-check        Skip the 10Gb minimum storage space check.
  -u, --no-gui                  Skips launching the GUI.
  -v, --verbose                 Increase verbosity levels up to 3.
```

#### Install location

The default install location for Linux is where the script is located if a previous installation is detected that location.
Otherwise, it will fall to `/opt/kohya_ss`. If /opt is not writeable, the fallback is `$HOME/kohya_ss`. Lastly, if all else fails it will simply install to the current folder you are in (PWD).

On macOS and other non-Linux machines, it will first try to detect an install where the script is run from and then run setup there if that's detected. 
If a previous install isn't found at that location, then it will default install to `$HOME/kohya_ss` followed by where you're currently at if there's no access to $HOME.
You can override this behavior by specifying an install directory with the -d option.

If you are using the interactive mode, our default values for the accelerate config screen after running the script answer "This machine", "None", "No" for the remaining questions.
These are the same answers as the Windows install.

### Windows

- Install [Python 3.10](https://www.python.org/ftp/python/3.10.9/python-3.10.9-amd64.exe) 
  - make sure to tick the box to add Python to the 'PATH' environment variable
- Install [Git](https://git-scm.com/download/win)
- Install [Visual Studio 2015, 2017, 2019, and 2022 redistributable](https://aka.ms/vs/17/release/vc_redist.x64.exe)

In the terminal, run:

```
git clone https://github.com/bmaltais/kohya_ss.git
cd kohya_ss
.\setup.bat
```

If this is a 1st install answer No when asked `Do you want to uninstall previous versions of torch and associated files before installing`.


Then configure accelerate with the same answers as in the MacOS instructions when prompted.

### Optional: CUDNN 8.6

This step is optional but can improve the learning speed for NVIDIA 30X0/40X0 owners. It allows for larger training batch size and faster training speed.

Due to the file size, I can't host the DLLs needed for CUDNN 8.6 on Github. I strongly advise you download them for a speed boost in sample generation (almost 50% on 4090 GPU) you can download them [here](https://github.com/bmaltais/python-library/raw/main/cudnn_windows.zip).

To install, simply unzip the directory and place the `cudnn_windows` folder in the root of the this repo.

Run the following commands to install:

```
.\venv\Scripts\activate

python .\tools\cudann_1.8_install.py
```

Once the commands have completed successfully you should be ready to use the new version. MacOS support is not tested and has been mostly taken from https://gist.github.com/jstayco/9f5733f05b9dc29de95c4056a023d645

## Upgrading

The following commands will work from the root directory of the project if you'd prefer to not run scripts.
These commands will work on any OS.
```bash
git pull

.\venv\Scripts\activate

pip install --use-pep517 --upgrade -r requirements.txt
```

### Windows Upgrade
When a new release comes out, you can upgrade your repo with the following commands in the root directory:

```powershell
upgrade.bat
```

### Linux and macOS Upgrade
You can cd into the root directory and simply run

```bash
# Refresh and update everything
./setup.sh

# This will refresh everything, but NOT clone or pull the git repo.
./setup.sh --no-git-update
```

Once the commands have completed successfully you should be ready to use the new version.

# Starting GUI Service

The following command line arguments can be passed to the scripts on any OS to configure the underlying service.
```
--listen: the IP address to listen on for connections to Gradio.
--username: a username for authentication. 
--password: a password for authentication. 
--server_port: the port to run the server listener on. 
--inbrowser: opens the Gradio UI in a web browser. 
--share: shares the Gradio UI.
```

### Launching the GUI on Windows

The two scripts to launch the GUI on Windows are gui.ps1 and gui.bat in the root directory.
You can use whichever script you prefer.

To launch the Gradio UI, run the script in a terminal with the desired command line arguments, for example:

`gui.ps1 --listen 127.0.0.1 --server_port 7860 --inbrowser --share`

or

`gui.bat --listen 127.0.0.1 --server_port 7860 --inbrowser --share`

## Launching the GUI on Linux and macOS

<<<<<<< HEAD
Run the launcher script with the desired command line arguments similar to Windows.
`gui.sh --listen 127.0.0.1 --server_port 7860 --inbrowser --share`
=======
### 15 Jun. 2023, 2023/06/15

- Prodigy optimizer is supported in each training script. It is a member of D-Adaptation and is effective for DyLoRA training. [PR #585](https://github.com/kohya-ss/sd-scripts/pull/585) Please see the PR for details. Thanks to sdbds!
  - Install the package with `pip install prodigyopt`. Then specify the option like `--optimizer_type="prodigy"`.
- Arbitrary Dataset is supported in each training script (except XTI). You can use it by defining a Dataset class that returns images and captions.
  - Prepare a Python script and define a class that inherits `train_util.MinimalDataset`. Then specify the option like `--dataset_class package.module.DatasetClass` in each training script.
  - Please refer to `MinimalDataset` for implementation. I will prepare a sample later.
- The following features have been added to the generation script.
  - Added an option `--highres_fix_disable_control_net` to disable ControlNet in the 2nd stage of Highres. Fix. Please try it if the image is disturbed by some ControlNet such as Canny.
  - Added Variants similar to sd-dynamic-propmpts in the prompt.
    - If you specify `{spring|summer|autumn|winter}`, one of them will be randomly selected.
    - If you specify `{2$$chocolate|vanilla|strawberry}`, two of them will be randomly selected.
    - If you specify `{1-2$$ and $$chocolate|vanilla|strawberry}`, one or two of them will be randomly selected and connected by ` and `.
    - You can specify the number of candidates in the range `0-2`. You cannot omit one side like `-2` or `1-`.
    - It can also be specified for the prompt option.
    - If you specify `e` or `E`, all candidates will be selected and the prompt will be repeated multiple times (`--images_per_prompt` is ignored). It may be useful for creating X/Y plots.
    - You can also specify `--am {e$$0.2|0.4|0.6|0.8|1.0},{e$$0.4|0.7|1.0} --d 1234`. In this case, 15 prompts will be generated with 5*3.
    - There is no weighting function.

- 各学習スクリプトでProdigyオプティマイザがサポートされました。D-Adaptationの仲間でDyLoRAの学習に有効とのことです。 [PR #585](https://github.com/kohya-ss/sd-scripts/pull/585)  詳細はPRをご覧ください。sdbds氏に感謝します。
  - `pip install prodigyopt` としてパッケージをインストールしてください。また `--optimizer_type="prodigy"` のようにオプションを指定します。
- 各学習スクリプトで任意のDatasetをサポートしました（XTIを除く）。画像とキャプションを返すDatasetクラスを定義することで、学習スクリプトから利用できます。
  - Pythonスクリプトを用意し、`train_util.MinimalDataset`を継承するクラスを定義してください。そして各学習スクリプトのオプションで `--dataset_class package.module.DatasetClass` のように指定してください。
  - 実装方法は `MinimalDataset` を参考にしてください。のちほどサンプルを用意します。
- 生成スクリプトに以下の機能追加を行いました。
  - Highres. Fixの2nd stageでControlNetを無効化するオプション `--highres_fix_disable_control_net` を追加しました。Canny等一部のControlNetで画像が乱れる場合にお試しください。
  - プロンプトでsd-dynamic-propmptsに似たVariantをサポートしました。
    - `{spring|summer|autumn|winter}` のように指定すると、いずれかがランダムに選択されます。
    - `{2$$chocolate|vanilla|strawberry}` のように指定すると、いずれか2個がランダムに選択されます。
    - `{1-2$$ and $$chocolate|vanilla|strawberry}` のように指定すると、1個か2個がランダムに選択され ` and ` で接続されます。
    - 個数のレンジ指定では`0-2`のように0個も指定可能です。`-2`や`1-`のような片側の省略はできません。
    - プロンプトオプションに対しても指定可能です。
    - `{e$$chocolate|vanilla|strawberry}` のように`e`または`E`を指定すると、すべての候補が選択されプロンプトが複数回繰り返されます（`--images_per_prompt`は無視されます）。X/Y plotの作成に便利かもしれません。
    - `--am {e$$0.2|0.4|0.6|0.8|1.0},{e$$0.4|0.7|1.0} --d 1234`のような指定も可能です。この場合、5*3で15回のプロンプトが生成されます。
    - Weightingの機能はありません。

### 8 Jun. 2023, 2023/06/08
>>>>>>> 038c09f5

## Launching the GUI directly using kohya_gui.py

To run the GUI directly bypassing the wrapper scripts, simply use this command from the root project directory:

```
.\venv\Scripts\activate

python .\kohya_gui.py
```

## Dreambooth

You can find the dreambooth solution specific here: [Dreambooth README](train_db_README.md)

## Finetune

You can find the finetune solution specific here: [Finetune README](fine_tune_README.md)

## Train Network

You can find the train network solution specific here: [Train network README](train_network_README.md)

## LoRA

Training a LoRA currently uses the `train_network.py` code. You can create a LoRA network by using the all-in-one `gui.cmd` or by running the dedicated LoRA training GUI with:

```
.\venv\Scripts\activate

python lora_gui.py
```

Once you have created the LoRA network, you can generate images via auto1111 by installing [this extension](https://github.com/kohya-ss/sd-webui-additional-networks).

### Naming of LoRA

The LoRA supported by `train_network.py` has been named to avoid confusion. The documentation has been updated. The following are the names of LoRA types in this repository.

1. __LoRA-LierLa__ : (LoRA for __Li__ n __e__ a __r__  __La__ yers)

    LoRA for Linear layers and Conv2d layers with 1x1 kernel

2. __LoRA-C3Lier__ : (LoRA for __C__ olutional layers with __3__ x3 Kernel and  __Li__ n __e__ a __r__ layers)

    In addition to 1., LoRA for Conv2d layers with 3x3 kernel 
    
LoRA-LierLa is the default LoRA type for `train_network.py` (without `conv_dim` network arg). LoRA-LierLa can be used with [our extension](https://github.com/kohya-ss/sd-webui-additional-networks) for AUTOMATIC1111's Web UI, or with the built-in LoRA feature of the Web UI.

To use LoRA-C3Lier with Web UI, please use our extension.

## Sample image generation during training
A prompt file might look like this, for example

```
# prompt 1
masterpiece, best quality, (1girl), in white shirts, upper body, looking at viewer, simple background --n low quality, worst quality, bad anatomy,bad composition, poor, low effort --w 768 --h 768 --d 1 --l 7.5 --s 28

# prompt 2
masterpiece, best quality, 1boy, in business suit, standing at street, looking back --n (low quality, worst quality), bad anatomy,bad composition, poor, low effort --w 576 --h 832 --d 2 --l 5.5 --s 40
```

  Lines beginning with `#` are comments. You can specify options for the generated image with options like `--n` after the prompt. The following can be used.

  * `--n` Negative prompt up to the next option.
  * `--w` Specifies the width of the generated image.
  * `--h` Specifies the height of the generated image.
  * `--d` Specifies the seed of the generated image.
  * `--l` Specifies the CFG scale of the generated image.
  * `--s` Specifies the number of steps in the generation.

  The prompt weighting such as `( )` and `[ ]` are working.

## Troubleshooting

### Page File Limit

- X error relating to `page file`: Increase the page file size limit in Windows.

### No module called tkinter

- Re-install [Python 3.10](https://www.python.org/ftp/python/3.10.9/python-3.10.9-amd64.exe) on your system.

### FileNotFoundError

This is usually related to an installation issue. Make sure you do not have any python modules installed locally that could conflict with the ones installed in the venv:

1. Open a new powershell terminal and make sure no venv is active.
2.  Run the following commands:

```
pip freeze > uninstall.txt
pip uninstall -r uninstall.txt
```

This will store a backup file with your current locally installed pip packages and then uninstall them. Then, redo the installation instructions within the kohya_ss venv.

## Change History

* 2023/06/14 (v21.7.8)
- Add tkinter to dockerised version (thanks to @burdokow)
- Add option to create caption files from folder names to the `group_images.py` tool.
* 2023/06/12 (v21.7.7)
- Add `Print only` button to all training tabs
- Sort json file vars for easier visual search
- Fixed a bug where clip skip did not work when training with weighted captions (`--weighted_captions` specified) and when generating sample images during training.
- Add verification and reporting of bad dataset folder name structure for DB, LoRA and TI training.
- Some docker build fix.
* 2023/06/06 (v21.7.6)
- Small UI improvements
- Fix `train_network.py` to probably work with older versions of LyCORIS.
- `gen_img_diffusers.py` now supports `BREAK` syntax.
- Add Lycoris iA3, LoKr and DyLoRA support to the UI
- Upgrade LuCORIS python module to 0.1.6
* 2023/06/05 (v21 7.5)
- Fix reported issue with LoHA: https://github.com/bmaltais/kohya_ss/issues/922
* 2023/06/05 (v21.7.4)
- Add manual accelerate config option
- Remove the ability to switch between torch 1 and 2 as it was causing errors with the venv
* 2023/06/04 (v21.7.3)
- Add accelerate configuration from file
- Fix issue with torch uninstallation resulting in Error sometimes
- Fix broken link to cudann files
* 2023/06/04 (v21.7.2)
- Improve handling of legacy installations
* 2023/06/04 (v21.7.1)
- This is mostly an update to the whole setup method for kohya_ss. I got fedup with all the issues from the batch file method and leveraged the great work of vladimandic to improve the whole setup experience.

There is now a new menu in setup.bat that will appear:

```
Kohya_ss GUI setup menu:

0. Cleanup the venv
1. Install kohya_ss gui [torch 1]
2. Install kohya_ss gui [torch 2]
3. Start GUI in browser
4. Quit

Enter your choice:
```

The only obscure option might be option 0. This will help cleanup a corrupted venv without having to delete de folder. This van be really usefull for cases where nothing is working anymore and you should re-install from scratch. Just run the venv cleanup then select the version of kohya_ss GUI you want to instal (torch1 or 2).

You can also start the GUI right from the setup menu using option 3.

After pulling a new version you can either re-run `setup.bat` and install the version you want... or just run `gui.bat` and it will update the python modules as required.

Hope this is useful.

* 2023/06/04 (v21.7.0)
- Max Norm Regularization is now available in `train_network.py`. [PR #545](https://github.com/kohya-ss/sd-scripts/pull/545) Thanks to AI-Casanova!
  - Max Norm Regularization is a technique to stabilize network training by limiting the norm of network weights. It may be effective in suppressing overfitting of LoRA and improving stability when used with other LoRAs. See PR for details.
  - Specify as `--scale_weight_norms=1.0`. It seems good to try from `1.0`.
  - The networks other than LoRA in this repository (such as LyCORIS) do not support this option.

- Three types of dropout have been added to `train_network.py` and LoRA network.
  - Dropout is a technique to suppress overfitting and improve network performance by randomly setting some of the network outputs to 0.
  - `--network_dropout` is a normal dropout at the neuron level. In the case of LoRA, it is applied to the output of down. Proposed in [PR #545](https://github.com/kohya-ss/sd-scripts/pull/545) Thanks to AI-Casanova!
    - `--network_dropout=0.1` specifies the dropout probability to `0.1`.
    - Note that the specification method is different from LyCORIS.
  - For LoRA network, `--network_args` can specify `rank_dropout` to dropout each rank with specified probability. Also `module_dropout` can be specified to dropout each module with specified probability.
    - Specify as `--network_args "rank_dropout=0.2" "module_dropout=0.1"`.
  - `--network_dropout`, `rank_dropout`, and `module_dropout` can be specified at the same time.
  - Values of 0.1 to 0.3 may be good to try. Values greater than 0.5 should not be specified.
  - `rank_dropout` and `module_dropout` are original techniques of this repository. Their effectiveness has not been verified yet.
  - The networks other than LoRA in this repository (such as LyCORIS) do not support these options.
  
- Added an option `--scale_v_pred_loss_like_noise_pred` to scale v-prediction loss like noise prediction in each training script.
  - By scaling the loss according to the time step, the weights of global noise prediction and local noise prediction become the same, and the improvement of details may be expected.
  - See [this article](https://xrg.hatenablog.com/entry/2023/06/02/202418) by xrg for details (written in Japanese). Thanks to xrg for the great suggestion!

* 2023/06/03 (v21.6.5)
- Fix dreambooth issue with new logging
- Update setup and upgrade scripts
- Adding test folder

* 2023/05/28 (v21.5.15)
- Show warning when image caption file does not exist during training. [PR #533](https://github.com/kohya-ss/sd-scripts/pull/533) Thanks to TingTingin!
  - Warning is also displayed when using class+identifier dataset. Please ignore if it is intended.
- `train_network.py` now supports merging network weights before training. [PR #542](https://github.com/kohya-ss/sd-scripts/pull/542) Thanks to u-haru!
  - `--base_weights` option specifies LoRA or other model files (multiple files are allowed) to merge.
  - `--base_weights_multiplier` option specifies multiplier of the weights to merge (multiple values are allowed). If omitted or less than `base_weights`, 1.0 is used.
  - This is useful for incremental learning. See PR for details.
- Show warning and continue training when uploading to HuggingFace fails.<|MERGE_RESOLUTION|>--- conflicted
+++ resolved
@@ -252,12 +252,110 @@
 
 ## Launching the GUI on Linux and macOS
 
-<<<<<<< HEAD
 Run the launcher script with the desired command line arguments similar to Windows.
 `gui.sh --listen 127.0.0.1 --server_port 7860 --inbrowser --share`
-=======
-### 15 Jun. 2023, 2023/06/15
-
+
+## Launching the GUI directly using kohya_gui.py
+
+To run the GUI directly bypassing the wrapper scripts, simply use this command from the root project directory:
+
+```
+.\venv\Scripts\activate
+
+python .\kohya_gui.py
+```
+
+## Dreambooth
+
+You can find the dreambooth solution specific here: [Dreambooth README](train_db_README.md)
+
+## Finetune
+
+You can find the finetune solution specific here: [Finetune README](fine_tune_README.md)
+
+## Train Network
+
+You can find the train network solution specific here: [Train network README](train_network_README.md)
+
+## LoRA
+
+Training a LoRA currently uses the `train_network.py` code. You can create a LoRA network by using the all-in-one `gui.cmd` or by running the dedicated LoRA training GUI with:
+
+```
+.\venv\Scripts\activate
+
+python lora_gui.py
+```
+
+Once you have created the LoRA network, you can generate images via auto1111 by installing [this extension](https://github.com/kohya-ss/sd-webui-additional-networks).
+
+### Naming of LoRA
+
+The LoRA supported by `train_network.py` has been named to avoid confusion. The documentation has been updated. The following are the names of LoRA types in this repository.
+
+1. __LoRA-LierLa__ : (LoRA for __Li__ n __e__ a __r__  __La__ yers)
+
+    LoRA for Linear layers and Conv2d layers with 1x1 kernel
+
+2. __LoRA-C3Lier__ : (LoRA for __C__ olutional layers with __3__ x3 Kernel and  __Li__ n __e__ a __r__ layers)
+
+    In addition to 1., LoRA for Conv2d layers with 3x3 kernel 
+    
+LoRA-LierLa is the default LoRA type for `train_network.py` (without `conv_dim` network arg). LoRA-LierLa can be used with [our extension](https://github.com/kohya-ss/sd-webui-additional-networks) for AUTOMATIC1111's Web UI, or with the built-in LoRA feature of the Web UI.
+
+To use LoRA-C3Lier with Web UI, please use our extension.
+
+## Sample image generation during training
+A prompt file might look like this, for example
+
+```
+# prompt 1
+masterpiece, best quality, (1girl), in white shirts, upper body, looking at viewer, simple background --n low quality, worst quality, bad anatomy,bad composition, poor, low effort --w 768 --h 768 --d 1 --l 7.5 --s 28
+
+# prompt 2
+masterpiece, best quality, 1boy, in business suit, standing at street, looking back --n (low quality, worst quality), bad anatomy,bad composition, poor, low effort --w 576 --h 832 --d 2 --l 5.5 --s 40
+```
+
+  Lines beginning with `#` are comments. You can specify options for the generated image with options like `--n` after the prompt. The following can be used.
+
+  * `--n` Negative prompt up to the next option.
+  * `--w` Specifies the width of the generated image.
+  * `--h` Specifies the height of the generated image.
+  * `--d` Specifies the seed of the generated image.
+  * `--l` Specifies the CFG scale of the generated image.
+  * `--s` Specifies the number of steps in the generation.
+
+  The prompt weighting such as `( )` and `[ ]` are working.
+
+## Troubleshooting
+
+### Page File Limit
+
+- X error relating to `page file`: Increase the page file size limit in Windows.
+
+### No module called tkinter
+
+- Re-install [Python 3.10](https://www.python.org/ftp/python/3.10.9/python-3.10.9-amd64.exe) on your system.
+
+### FileNotFoundError
+
+This is usually related to an installation issue. Make sure you do not have any python modules installed locally that could conflict with the ones installed in the venv:
+
+1. Open a new powershell terminal and make sure no venv is active.
+2.  Run the following commands:
+
+```
+pip freeze > uninstall.txt
+pip uninstall -r uninstall.txt
+```
+
+This will store a backup file with your current locally installed pip packages and then uninstall them. Then, redo the installation instructions within the kohya_ss venv.
+
+## Change History
+
+* 2023/06/14 (v21.7.8)
+- Add tkinter to dockerised version (thanks to @burdokow)
+- Add option to create caption files from folder names to the `group_images.py` tool.
 - Prodigy optimizer is supported in each training script. It is a member of D-Adaptation and is effective for DyLoRA training. [PR #585](https://github.com/kohya-ss/sd-scripts/pull/585) Please see the PR for details. Thanks to sdbds!
   - Install the package with `pip install prodigyopt`. Then specify the option like `--optimizer_type="prodigy"`.
 - Arbitrary Dataset is supported in each training script (except XTI). You can use it by defining a Dataset class that returns images and captions.
@@ -274,128 +372,7 @@
     - If you specify `e` or `E`, all candidates will be selected and the prompt will be repeated multiple times (`--images_per_prompt` is ignored). It may be useful for creating X/Y plots.
     - You can also specify `--am {e$$0.2|0.4|0.6|0.8|1.0},{e$$0.4|0.7|1.0} --d 1234`. In this case, 15 prompts will be generated with 5*3.
     - There is no weighting function.
-
-- 各学習スクリプトでProdigyオプティマイザがサポートされました。D-Adaptationの仲間でDyLoRAの学習に有効とのことです。 [PR #585](https://github.com/kohya-ss/sd-scripts/pull/585)  詳細はPRをご覧ください。sdbds氏に感謝します。
-  - `pip install prodigyopt` としてパッケージをインストールしてください。また `--optimizer_type="prodigy"` のようにオプションを指定します。
-- 各学習スクリプトで任意のDatasetをサポートしました（XTIを除く）。画像とキャプションを返すDatasetクラスを定義することで、学習スクリプトから利用できます。
-  - Pythonスクリプトを用意し、`train_util.MinimalDataset`を継承するクラスを定義してください。そして各学習スクリプトのオプションで `--dataset_class package.module.DatasetClass` のように指定してください。
-  - 実装方法は `MinimalDataset` を参考にしてください。のちほどサンプルを用意します。
-- 生成スクリプトに以下の機能追加を行いました。
-  - Highres. Fixの2nd stageでControlNetを無効化するオプション `--highres_fix_disable_control_net` を追加しました。Canny等一部のControlNetで画像が乱れる場合にお試しください。
-  - プロンプトでsd-dynamic-propmptsに似たVariantをサポートしました。
-    - `{spring|summer|autumn|winter}` のように指定すると、いずれかがランダムに選択されます。
-    - `{2$$chocolate|vanilla|strawberry}` のように指定すると、いずれか2個がランダムに選択されます。
-    - `{1-2$$ and $$chocolate|vanilla|strawberry}` のように指定すると、1個か2個がランダムに選択され ` and ` で接続されます。
-    - 個数のレンジ指定では`0-2`のように0個も指定可能です。`-2`や`1-`のような片側の省略はできません。
-    - プロンプトオプションに対しても指定可能です。
-    - `{e$$chocolate|vanilla|strawberry}` のように`e`または`E`を指定すると、すべての候補が選択されプロンプトが複数回繰り返されます（`--images_per_prompt`は無視されます）。X/Y plotの作成に便利かもしれません。
-    - `--am {e$$0.2|0.4|0.6|0.8|1.0},{e$$0.4|0.7|1.0} --d 1234`のような指定も可能です。この場合、5*3で15回のプロンプトが生成されます。
-    - Weightingの機能はありません。
-
-### 8 Jun. 2023, 2023/06/08
->>>>>>> 038c09f5
-
-## Launching the GUI directly using kohya_gui.py
-
-To run the GUI directly bypassing the wrapper scripts, simply use this command from the root project directory:
-
-```
-.\venv\Scripts\activate
-
-python .\kohya_gui.py
-```
-
-## Dreambooth
-
-You can find the dreambooth solution specific here: [Dreambooth README](train_db_README.md)
-
-## Finetune
-
-You can find the finetune solution specific here: [Finetune README](fine_tune_README.md)
-
-## Train Network
-
-You can find the train network solution specific here: [Train network README](train_network_README.md)
-
-## LoRA
-
-Training a LoRA currently uses the `train_network.py` code. You can create a LoRA network by using the all-in-one `gui.cmd` or by running the dedicated LoRA training GUI with:
-
-```
-.\venv\Scripts\activate
-
-python lora_gui.py
-```
-
-Once you have created the LoRA network, you can generate images via auto1111 by installing [this extension](https://github.com/kohya-ss/sd-webui-additional-networks).
-
-### Naming of LoRA
-
-The LoRA supported by `train_network.py` has been named to avoid confusion. The documentation has been updated. The following are the names of LoRA types in this repository.
-
-1. __LoRA-LierLa__ : (LoRA for __Li__ n __e__ a __r__  __La__ yers)
-
-    LoRA for Linear layers and Conv2d layers with 1x1 kernel
-
-2. __LoRA-C3Lier__ : (LoRA for __C__ olutional layers with __3__ x3 Kernel and  __Li__ n __e__ a __r__ layers)
-
-    In addition to 1., LoRA for Conv2d layers with 3x3 kernel 
-    
-LoRA-LierLa is the default LoRA type for `train_network.py` (without `conv_dim` network arg). LoRA-LierLa can be used with [our extension](https://github.com/kohya-ss/sd-webui-additional-networks) for AUTOMATIC1111's Web UI, or with the built-in LoRA feature of the Web UI.
-
-To use LoRA-C3Lier with Web UI, please use our extension.
-
-## Sample image generation during training
-A prompt file might look like this, for example
-
-```
-# prompt 1
-masterpiece, best quality, (1girl), in white shirts, upper body, looking at viewer, simple background --n low quality, worst quality, bad anatomy,bad composition, poor, low effort --w 768 --h 768 --d 1 --l 7.5 --s 28
-
-# prompt 2
-masterpiece, best quality, 1boy, in business suit, standing at street, looking back --n (low quality, worst quality), bad anatomy,bad composition, poor, low effort --w 576 --h 832 --d 2 --l 5.5 --s 40
-```
-
-  Lines beginning with `#` are comments. You can specify options for the generated image with options like `--n` after the prompt. The following can be used.
-
-  * `--n` Negative prompt up to the next option.
-  * `--w` Specifies the width of the generated image.
-  * `--h` Specifies the height of the generated image.
-  * `--d` Specifies the seed of the generated image.
-  * `--l` Specifies the CFG scale of the generated image.
-  * `--s` Specifies the number of steps in the generation.
-
-  The prompt weighting such as `( )` and `[ ]` are working.
-
-## Troubleshooting
-
-### Page File Limit
-
-- X error relating to `page file`: Increase the page file size limit in Windows.
-
-### No module called tkinter
-
-- Re-install [Python 3.10](https://www.python.org/ftp/python/3.10.9/python-3.10.9-amd64.exe) on your system.
-
-### FileNotFoundError
-
-This is usually related to an installation issue. Make sure you do not have any python modules installed locally that could conflict with the ones installed in the venv:
-
-1. Open a new powershell terminal and make sure no venv is active.
-2.  Run the following commands:
-
-```
-pip freeze > uninstall.txt
-pip uninstall -r uninstall.txt
-```
-
-This will store a backup file with your current locally installed pip packages and then uninstall them. Then, redo the installation instructions within the kohya_ss venv.
-
-## Change History
-
-* 2023/06/14 (v21.7.8)
-- Add tkinter to dockerised version (thanks to @burdokow)
-- Add option to create caption files from folder names to the `group_images.py` tool.
+- Add pre and posfix to wd14
 * 2023/06/12 (v21.7.7)
 - Add `Print only` button to all training tabs
 - Sort json file vars for easier visual search
