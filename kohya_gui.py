--- conflicted
+++ resolved
@@ -63,49 +63,7 @@
             # About tab to display release information and README content
             gr.Markdown(f"kohya_ss GUI release {release_info}")
             with gr.Tab("README"):
-<<<<<<< HEAD
-                gr.Markdown(README)
-
-        htmlStr = f"""
-        <html>
-            <body>
-                <div class="ver-class">{release}</div>
-            </body>
-        </html>
-        """
-        gr.HTML(htmlStr)
-    # Show the interface
-    launch_kwargs = {}
-    username = kwargs.get("username")
-    password = kwargs.get("password")
-    server_port = kwargs.get("server_port", 0)
-    inbrowser = kwargs.get("inbrowser", False)
-    share = kwargs.get("share", False)
-    do_not_share = kwargs.get("do_not_share", False)
-    server_name = kwargs.get("listen")
-    root_path = kwargs.get("root_path", None)
-    debug = kwargs.get("debug", False)
-
-    launch_kwargs["server_name"] = server_name
-    if username and password:
-        launch_kwargs["auth"] = (username, password)
-    if server_port > 0:
-        launch_kwargs["server_port"] = server_port
-    if inbrowser:
-        launch_kwargs["inbrowser"] = inbrowser
-    if do_not_share:
-        launch_kwargs["share"] = False
-    else:
-        if share:
-            launch_kwargs["share"] = share
-    if root_path:
-        launch_kwargs["root_path"] = root_path
-    if debug:
-        launch_kwargs["debug"] = True
-    interface.launch(**launch_kwargs)
-=======
                 gr.Markdown(readme_content)
->>>>>>> ed55e819
 
         # Display release information in a div element
         gr.Markdown(f"<div class='ver-class'>{release_info}</div>")
