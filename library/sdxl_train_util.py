import argparse
import gc
import math
import os
from typing import Optional
import torch
from accelerate import init_empty_weights
from accelerate.utils.modeling import set_module_tensor_to_device
from tqdm import tqdm
from transformers import CLIPTokenizer
from library import model_util, sdxl_model_util, train_util, sdxl_original_unet
from library.sdxl_lpw_stable_diffusion import SdxlStableDiffusionLongPromptWeightingPipeline

TOKENIZER1_PATH = "openai/clip-vit-large-patch14"
TOKENIZER2_PATH = "laion/CLIP-ViT-bigG-14-laion2B-39B-b160k"

DEFAULT_NOISE_OFFSET = 0.0357


def load_target_model(args, accelerator, model_version: str, weight_dtype):
    # load models for each process
    for pi in range(accelerator.state.num_processes):
        if pi == accelerator.state.local_process_index:
            print(f"loading model for process {accelerator.state.local_process_index}/{accelerator.state.num_processes}")

            (
                load_stable_diffusion_format,
                text_encoder1,
                text_encoder2,
                vae,
                unet,
                logit_scale,
                ckpt_info,
            ) = _load_target_model(
                args.pretrained_model_name_or_path,
                args.vae,
                model_version,
                weight_dtype,
                accelerator.device if args.lowram else "cpu",
            )

            # work on low-ram device
            if args.lowram:
                text_encoder1.to(accelerator.device)
                text_encoder2.to(accelerator.device)
                unet.to(accelerator.device)
                vae.to(accelerator.device)

            gc.collect()
            torch.cuda.empty_cache()
        accelerator.wait_for_everyone()

    text_encoder1, text_encoder2, unet = train_util.transform_models_if_DDP([text_encoder1, text_encoder2, unet])

    return load_stable_diffusion_format, text_encoder1, text_encoder2, vae, unet, logit_scale, ckpt_info


<<<<<<< HEAD
def _load_target_model(args: argparse.Namespace, model_version: str, weight_dtype, device="cpu"):
    # TODO: integrate full fp16/bf16 to model loading
    name_or_path = args.pretrained_model_name_or_path
=======
def _load_target_model(name_or_path: str, vae_path: Optional[str], model_version: str, weight_dtype, device="cpu"):
>>>>>>> b78c0e2a
    name_or_path = os.readlink(name_or_path) if os.path.islink(name_or_path) else name_or_path
    load_stable_diffusion_format = os.path.isfile(name_or_path)  # determine SD or Diffusers

    if load_stable_diffusion_format:
        print(f"load StableDiffusion checkpoint: {name_or_path}")
        (
            text_encoder1,
            text_encoder2,
            vae,
            unet,
            logit_scale,
            ckpt_info,
        ) = sdxl_model_util.load_models_from_sdxl_checkpoint(model_version, name_or_path, device, weight_dtype)
    else:
        # Diffusers model is loaded to CPU
        from diffusers import StableDiffusionXLPipeline

        variant = "fp16" if weight_dtype == torch.float16 else None
        print(f"load Diffusers pretrained models: {name_or_path}, variant={variant}")
        try:
            try:
                pipe = StableDiffusionXLPipeline.from_pretrained(name_or_path, torch_dtype=weight_dtype, variant=variant, tokenizer=None)
            except EnvironmentError as ex:
                if variant is not None:
                    print("try to load fp32 model")
                    pipe = StableDiffusionXLPipeline.from_pretrained(name_or_path, variant=None, tokenizer=None)
                else:
                    raise ex
        except EnvironmentError as ex:
            print(
                f"model is not found as a file or in Hugging Face, perhaps file name is wrong? / 指定したモデル名のファイル、またはHugging Faceのモデルが見つかりません。ファイル名が誤っているかもしれません: {name_or_path}"
            )
            raise ex

        text_encoder1 = pipe.text_encoder
        text_encoder2 = pipe.text_encoder_2
        vae = pipe.vae
        unet = pipe.unet
        del pipe

        # Diffusers U-Net to original U-Net
        state_dict = sdxl_model_util.convert_diffusers_unet_state_dict_to_sdxl(unet.state_dict())
        with init_empty_weights():
            unet = sdxl_original_unet.SdxlUNet2DConditionModel()
        for k in list(state_dict.keys()):
            set_module_tensor_to_device(unet, k, device, value=state_dict.pop(k), dtype=weight_dtype)
        print("U-Net converted to original U-Net")

        logit_scale = None
        ckpt_info = None

    # VAEを読み込む
    if vae_path is not None:
        vae = model_util.load_vae(vae_path, weight_dtype)
        print("additional VAE loaded")

    return load_stable_diffusion_format, text_encoder1, text_encoder2, vae, unet, logit_scale, ckpt_info


def load_tokenizers(args: argparse.Namespace):
    print("prepare tokenizers")

    original_paths = [TOKENIZER1_PATH, TOKENIZER2_PATH]
    tokeniers = []
    for i, original_path in enumerate(original_paths):
        tokenizer: CLIPTokenizer = None
        if args.tokenizer_cache_dir:
            local_tokenizer_path = os.path.join(args.tokenizer_cache_dir, original_path.replace("/", "_"))
            if os.path.exists(local_tokenizer_path):
                print(f"load tokenizer from cache: {local_tokenizer_path}")
                tokenizer = CLIPTokenizer.from_pretrained(local_tokenizer_path)

        if tokenizer is None:
            tokenizer = CLIPTokenizer.from_pretrained(original_path)

        if args.tokenizer_cache_dir and not os.path.exists(local_tokenizer_path):
            print(f"save Tokenizer to cache: {local_tokenizer_path}")
            tokenizer.save_pretrained(local_tokenizer_path)

        if i == 1:
            tokenizer.pad_token_id = 0  # fix pad token id to make same as open clip tokenizer

        tokeniers.append(tokenizer)

    if hasattr(args, "max_token_length") and args.max_token_length is not None:
        print(f"update token length: {args.max_token_length}")

    return tokeniers


def timestep_embedding(timesteps, dim, max_period=10000):
    """
    Create sinusoidal timestep embeddings.
    :param timesteps: a 1-D Tensor of N indices, one per batch element.
                      These may be fractional.
    :param dim: the dimension of the output.
    :param max_period: controls the minimum frequency of the embeddings.
    :return: an [N x dim] Tensor of positional embeddings.
    """
    half = dim // 2
    freqs = torch.exp(-math.log(max_period) * torch.arange(start=0, end=half, dtype=torch.float32) / half).to(
        device=timesteps.device
    )
    args = timesteps[:, None].float() * freqs[None]
    embedding = torch.cat([torch.cos(args), torch.sin(args)], dim=-1)
    if dim % 2:
        embedding = torch.cat([embedding, torch.zeros_like(embedding[:, :1])], dim=-1)
    return embedding


def get_timestep_embedding(x, outdim):
    assert len(x.shape) == 2
    b, dims = x.shape[0], x.shape[1]
    x = torch.flatten(x)
    emb = timestep_embedding(x, outdim)
    emb = torch.reshape(emb, (b, dims * outdim))
    return emb


def get_size_embeddings(orig_size, crop_size, target_size, device):
    emb1 = get_timestep_embedding(orig_size, 256)
    emb2 = get_timestep_embedding(crop_size, 256)
    emb3 = get_timestep_embedding(target_size, 256)
    vector = torch.cat([emb1, emb2, emb3], dim=1).to(device)
    return vector


def save_sd_model_on_train_end(
    args: argparse.Namespace,
    src_path: str,
    save_stable_diffusion_format: bool,
    use_safetensors: bool,
    save_dtype: torch.dtype,
    epoch: int,
    global_step: int,
    text_encoder1,
    text_encoder2,
    unet,
    vae,
    logit_scale,
    ckpt_info,
):
    def sd_saver(ckpt_file, epoch_no, global_step):
        sdxl_model_util.save_stable_diffusion_checkpoint(
            ckpt_file,
            text_encoder1,
            text_encoder2,
            unet,
            epoch_no,
            global_step,
            ckpt_info,
            vae,
            logit_scale,
            save_dtype,
        )

    def diffusers_saver(out_dir):
        sdxl_model_util.save_diffusers_checkpoint(
            out_dir,
            text_encoder1,
            text_encoder2,
            unet,
            src_path,
            vae,
            use_safetensors=use_safetensors,
            save_dtype=save_dtype,
        )

    train_util.save_sd_model_on_train_end_common(
        args, save_stable_diffusion_format, use_safetensors, epoch, global_step, sd_saver, diffusers_saver
    )


# epochとstepの保存、メタデータにepoch/stepが含まれ引数が同じになるため、統合している
# on_epoch_end: Trueならepoch終了時、Falseならstep経過時
def save_sd_model_on_epoch_end_or_stepwise(
    args: argparse.Namespace,
    on_epoch_end: bool,
    accelerator,
    src_path,
    save_stable_diffusion_format: bool,
    use_safetensors: bool,
    save_dtype: torch.dtype,
    epoch: int,
    num_train_epochs: int,
    global_step: int,
    text_encoder1,
    text_encoder2,
    unet,
    vae,
    logit_scale,
    ckpt_info,
):
    def sd_saver(ckpt_file, epoch_no, global_step):
        sdxl_model_util.save_stable_diffusion_checkpoint(
            ckpt_file,
            text_encoder1,
            text_encoder2,
            unet,
            epoch_no,
            global_step,
            ckpt_info,
            vae,
            logit_scale,
            save_dtype,
        )

    def diffusers_saver(out_dir):
        sdxl_model_util.save_diffusers_checkpoint(
            out_dir,
            text_encoder1,
            text_encoder2,
            unet,
            src_path,
            vae,
            use_safetensors=use_safetensors,
            save_dtype=save_dtype,
        )

    train_util.save_sd_model_on_epoch_end_or_stepwise_common(
        args,
        on_epoch_end,
        accelerator,
        save_stable_diffusion_format,
        use_safetensors,
        epoch,
        num_train_epochs,
        global_step,
        sd_saver,
        diffusers_saver,
    )


def add_sdxl_training_arguments(parser: argparse.ArgumentParser):
    parser.add_argument(
        "--cache_text_encoder_outputs", action="store_true", help="cache text encoder outputs / text encoderの出力をキャッシュする"
    )
    parser.add_argument(
        "--cache_text_encoder_outputs_to_disk",
        action="store_true",
        help="cache text encoder outputs to disk / text encoderの出力をディスクにキャッシュする",
    )


def verify_sdxl_training_args(args: argparse.Namespace, supportTextEncoderCaching: bool = True):
    assert not args.v2, "v2 cannot be enabled in SDXL training / SDXL学習ではv2を有効にすることはできません"
    if args.v_parameterization:
        print("v_parameterization will be unexpected / SDXL学習ではv_parameterizationは想定外の動作になります")

    if args.clip_skip is not None:
        print("clip_skip will be unexpected / SDXL学習ではclip_skipは動作しません")

    if args.multires_noise_iterations:
        print(
            f"Warning: SDXL has been trained with noise_offset={DEFAULT_NOISE_OFFSET}, but noise_offset is disabled due to multires_noise_iterations / SDXLはnoise_offset={DEFAULT_NOISE_OFFSET}で学習されていますが、multires_noise_iterationsが有効になっているためnoise_offsetは無効になります"
        )
    else:
        if args.noise_offset is None:
            args.noise_offset = DEFAULT_NOISE_OFFSET
        elif args.noise_offset != DEFAULT_NOISE_OFFSET:
            print(
                f"Warning: SDXL has been trained with noise_offset={DEFAULT_NOISE_OFFSET} / SDXLはnoise_offset={DEFAULT_NOISE_OFFSET}で学習されています"
            )
        print(f"noise_offset is set to {args.noise_offset} / noise_offsetが{args.noise_offset}に設定されました")

    assert (
        not hasattr(args, "weighted_captions") or not args.weighted_captions
    ), "weighted_captions cannot be enabled in SDXL training currently / SDXL学習では今のところweighted_captionsを有効にすることはできません"

    if supportTextEncoderCaching:
        if args.cache_text_encoder_outputs_to_disk and not args.cache_text_encoder_outputs:
            args.cache_text_encoder_outputs = True
            print(
                "cache_text_encoder_outputs is enabled because cache_text_encoder_outputs_to_disk is enabled / "
                + "cache_text_encoder_outputs_to_diskが有効になっているためcache_text_encoder_outputsが有効になりました"
            )


def sample_images(*args, **kwargs):
    return train_util.sample_images_common(SdxlStableDiffusionLongPromptWeightingPipeline, *args, **kwargs)<|MERGE_RESOLUTION|>--- conflicted
+++ resolved
@@ -55,13 +55,7 @@
     return load_stable_diffusion_format, text_encoder1, text_encoder2, vae, unet, logit_scale, ckpt_info
 
 
-<<<<<<< HEAD
-def _load_target_model(args: argparse.Namespace, model_version: str, weight_dtype, device="cpu"):
-    # TODO: integrate full fp16/bf16 to model loading
-    name_or_path = args.pretrained_model_name_or_path
-=======
 def _load_target_model(name_or_path: str, vae_path: Optional[str], model_version: str, weight_dtype, device="cpu"):
->>>>>>> b78c0e2a
     name_or_path = os.readlink(name_or_path) if os.path.islink(name_or_path) else name_or_path
     load_stable_diffusion_format = os.path.isfile(name_or_path)  # determine SD or Diffusers
 
