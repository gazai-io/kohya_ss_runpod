---
# yamllint disable rule:line-length
name: Typos

on:  # yamllint disable-line rule:truthy
  push:
  pull_request:
    types:
      - opened
      - synchronize
      - reopened

jobs:
  build:
    runs-on: ubuntu-latest

    steps:
      - uses: actions/checkout@v4

      - name: typos-action
<<<<<<< HEAD
        uses: crate-ci/typos@v1.25.0
=======
        uses: crate-ci/typos@v1.24.3
>>>>>>> 34db05e8
<|MERGE_RESOLUTION|>--- conflicted
+++ resolved
@@ -18,8 +18,4 @@
       - uses: actions/checkout@v4
 
       - name: typos-action
-<<<<<<< HEAD
-        uses: crate-ci/typos@v1.25.0
-=======
-        uses: crate-ci/typos@v1.24.3
->>>>>>> 34db05e8
+        uses: crate-ci/typos@v1.25.0