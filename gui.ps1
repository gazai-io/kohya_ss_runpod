# Check if a virtual environment is active and deactivate it if necessary
if ($env:VIRTUAL_ENV) {
    # Write-Host "Deactivating the virtual environment to test for modules installed locally..."
    & deactivate
}

# Activate the virtual environment
# Write-Host "Activating the virtual environment..."
& .\venv\Scripts\activate

python.exe -m pip install --upgrade pip -q

$env:PATH += ";$($MyInvocation.MyCommand.Path)\venv\Lib\site-packages\torch\lib"

<<<<<<< HEAD
# If the --help parameter is passed, skip the validation step
if ($args -contains "--help") {
    # Run the kohya_gui.py script with the command-line arguments
    python.exe kohya_gui.py $args
    exit 0
}

# Validate the requirements and store the exit code
python.exe .\setup\validate_requirements.py
=======
Write-Host "Starting the GUI... this might take some time..."
>>>>>>> ed55e819

$argsFromFile = @()
if (Test-Path .\gui_parameters.txt) {
    $argsFromFile = Get-Content .\gui_parameters.txt -Encoding UTF8 | Where-Object { $_ -notmatch "^#" } | Foreach-Object { $_ -split " " }
}
$args_combo = $argsFromFile + $args
# Write-Host "The arguments passed to this script were: $args_combo"
python.exe kohya_gui.py $args_combo
<|MERGE_RESOLUTION|>--- conflicted
+++ resolved
@@ -12,19 +12,7 @@
 
 $env:PATH += ";$($MyInvocation.MyCommand.Path)\venv\Lib\site-packages\torch\lib"
 
-<<<<<<< HEAD
-# If the --help parameter is passed, skip the validation step
-if ($args -contains "--help") {
-    # Run the kohya_gui.py script with the command-line arguments
-    python.exe kohya_gui.py $args
-    exit 0
-}
-
-# Validate the requirements and store the exit code
-python.exe .\setup\validate_requirements.py
-=======
 Write-Host "Starting the GUI... this might take some time..."
->>>>>>> ed55e819
 
 $argsFromFile = @()
 if (Test-Path .\gui_parameters.txt) {
