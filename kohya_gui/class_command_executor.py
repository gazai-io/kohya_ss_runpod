--- conflicted
+++ resolved
@@ -1,10 +1,6 @@
 import subprocess
 import psutil
-<<<<<<< HEAD
-import os
-=======
 import time
->>>>>>> fddac336
 import gradio as gr
 import shlex
 from .custom_logging import setup_logging
@@ -36,12 +32,9 @@
         if self.process and self.process.poll() is None:
             log.info("The command is already running. Please wait for it to finish.")
         else:
-<<<<<<< HEAD
-=======
             for i, item in enumerate(run_cmd):
                 log.info(f"{i}: {item}")
 
->>>>>>> fddac336
             # Reconstruct the safe command string for display
             command_to_run = ' '.join(run_cmd)
             log.info(f"Executings command: {command_to_run}")
