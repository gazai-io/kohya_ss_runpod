--- conflicted
+++ resolved
@@ -857,11 +857,7 @@
         return
     text_encoder_lr_float = float(text_encoder_lr)
     unet_lr_float = float(unet_lr)
-<<<<<<< HEAD
-
-
-=======
->>>>>>> 33d5ca49
+
 
     # Determine the training configuration based on learning rate values
     if text_encoder_lr_float == 0 and unet_lr_float == 0:
