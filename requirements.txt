--- conflicted
+++ resolved
@@ -8,10 +8,10 @@
 fairscale==0.4.13
 ftfy==6.1.1
 gradio==3.36.1
-huggingface-hub>=0.14.1
+huggingface-hub==0.15.1
 lion-pytorch==0.0.6
 lycoris_lora==1.8.0
-# lycoris_lora==1.7.2
+# open clip for SDXL
 open-clip-torch==2.20.0
 opencv-python==4.7.0.68
 prodigyopt==1.0
@@ -23,18 +23,6 @@
 toml==0.10.2
 transformers==4.30.2
 voluptuous==0.13.1
-<<<<<<< HEAD
 wandb==0.15.0
-=======
-huggingface-hub==0.15.1
-# for BLIP captioning
-# requests==2.28.2
-# timm==0.6.12
-# fairscale==0.4.13
-# for WD14 captioning
-# tensorflow==2.10.1
-# open clip for SDXL
-open-clip-torch==2.20.0
->>>>>>> 8ba02ac8
 # for kohya_ss library
 -e . # no_verify leave this to specify not checking this a verification stage